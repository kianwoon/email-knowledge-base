{
  "app": {
    "name": "电子邮件知识库",
    "tagline": "人工智能驱动的电子邮件知识库"
  },
  "home": {
    "hero": {
      "title": "从日常邮件任务中解放时间",
      "description": "办公室工作人员将超过50%的时间花在重复性电子邮件通信上。我们的平台从您的邮件中提取有价值的知识，使人工智能能够以个性化的语调和清晰度处理日常任务。"
    },
    "cta": {
      "signIn": "使用微软账号登录",
      "learnMore": "了解更多",
      "getStartedNow": "立即开始"
    }
  },
  "navigation": {
    "home": "首页",
    "filterEmails": "邮件过滤",
    "review": "审核",
    "search": "搜索",
    "documentation": "文档",
    "support": "支持",
    "menu": "菜单",
    "toggleTheme": "切换主题"
  },
  "features": {
    "title": "解锁隐藏知识",
    "subtitle": "将电子邮件转化为知识",
    "learnMore": "了解更多",
    "smartEmailProcessing": {
      "title": "智能邮件处理",
      "description": "根据内容、发件人和重要性智能过滤和处理电子邮件。"
    },
    "aiPoweredKnowledgeExtraction": {
      "title": "人工智能驱动的知识提取",
      "description": "使用先进的人工智能算法从您的通信中提取有价值的见解和模式。"
    },
    "centralizedKnowledgeBase": {
      "title": "集中式知识库",
      "description": "将所有提取的知识存储在可搜索、有组织的数据库中，以便轻松访问。"
    },
    "enterpriseGradeSecurity": {
      "title": "企业级安全",
      "description": "通过先进的安全措施和合规协议保护敏感信息。"
    },
    "aiAssistantTraining": {
      "title": "人工智能助手培训",
      "description": "用您的知识库培训人工智能助手，有效处理日常通信。"
    },
    "powerfulSearchCapabilities": {
      "title": "强大的搜索功能",
      "description": "通过高级语义搜索和过滤选项，找到您需要的确切内容。"
    },
    "unlockHiddenKnowledge": "解锁隐藏知识"
  },
  "useCases": {
    "transformingWorkAcrossDepartments": "改变各部门的工作方式",
    "seeHowTeamsBenefit": "了解团队如何受益",
    "hrDepartments": "人力资源部门",
    "administrativeTeams": "行政团队",
    "financeDepartments": "财务部门",
    "salesTeams": "销售团队",
    "consultingAgencies": "咨询机构",
    "financialServices": "金融服务",
    "streamlinedEmployeeSupport": {
      "title": "简化员工支持",
      "description": "自动回应常见的人力资源咨询，并与员工保持一致的沟通。"
    },
    "efficientOfficeManagement": {
      "title": "高效办公管理",
      "description": "组织行政通信并自动化常规办公管理任务。"
    },
    "consistentFinancialCommunication": {
      "title": "一致的财务沟通",
      "description": "确保在所有部门和利益相关者之间准确一致的财务信息传递。"
    },
    "enhancedClientCommunication": {
      "title": "增强客户沟通",
      "description": "通过个性化和及时的回应提高客户关系。"
    },
    "clientKnowledgePreservation": {
      "title": "客户知识保存",
      "description": "即使团队成员角色变化，也能保留关于客户的机构知识。"
    },
    "structuredDealRecords": {
      "title": "结构化交易记录",
      "description": "维护全面的金融交易和客户互动记录。"
    }
  },
  "cta": {
    "readyToFreeYourTeam": "准备解放您的团队",
    "takeTheFirstStep": "迈出第一步",
    "getStartedNow": "立即开始"
  },
  "footer": {
    "copyright": "电子邮件知识库。保留所有权利。",
    "documentation": "文档",
    "support": "支持",
    "privacyPolicy": "隐私政策",
    "termsOfService": "服务条款"
  },
  "stats": {
    "officeTimeSpent": "办公时间用于邮件",
    "productivityIncrease": "生产力提升",
    "returnOnInvestment": "投资回报"
  },
  "documentation": {
    "title": "文档",
    "description": "欢迎来到电子邮件知识库文档。在这里，您将找到有关我们平台所有方面的详细信息。",
    "exploreText": "探索涵盖我们平台所有方面的全面文档，从身份验证到知识导出。",
    "learnMore": "了解更多",
    "additionalResources": "额外资源",
    "sections": {
      "authentication": {
        "title": "安全认证",
        "description": "了解我们基于OAuth2的身份验证系统，它与Microsoft 365无缝集成。"
      },
      "filtering": {
        "title": "智能邮件处理",
        "description": "根据内容、优先级和知识价值自动过滤和分类电子邮件。",
        "header": "智能过滤",
        "categories": "过滤器类别",
        "folder": "基于文件夹:",
        "folderDescription": "针对特定的Outlook文件夹和子文件夹",
        "dateRange": "日期范围:",
        "dateRangeDescription": "按特定时间段过滤（上周、上月、自定义范围）",
        "senderRecipient": "发件人/收件人:",
        "senderRecipientDescription": "按特定联系人或域名过滤",
        "keywordSearch": "关键词搜索:",
        "keywordSearchDescription": "查找包含特定术语或短语的电子邮件",
        "attachmentType": "附件类型:",
        "attachmentTypeDescription": "按具有特定附件类型的电子邮件过滤（.pdf、.docx等）",
        "importance": "重要性:",
        "importanceDescription": "按优先级标志或重要性标记过滤",
        "alert": "过滤器可以组合使用以创建高度特定的查询，使您能够精确定位所需的内容。",
        "advancedQuerySyntax": "高级查询语法",
        "optimization": "过滤器优化",
        "performanceMetrics": "过滤器性能指标",
        "filterType": "过滤器类型",
        "processingSpeed": "处理速度",
        "precision": "精确度",
        "folderBased": "基于文件夹",
        "veryFast": "非常快",
        "fast": "快速",
        "moderate": "适中",
        "high": "高",
        "medium": "中等",
        "veryHigh": "非常高",
        "varies": "不同",
        "combinedFilters": "组合过滤器",
        "startBroad": "从广泛开始，然后细化",
        "startBroadDescription": "从更广泛的过滤器开始，然后逐渐缩小范围以获得最佳结果",
        "combineFilterTypes": "组合过滤器类型",
        "combineFilterTypesDescription": "同时使用多种过滤器类型可以获得更精确的结果",
        "optimizeForSpeed": "优化处理速度",
        "optimizeForSpeedDescription": "处理大型邮箱时，从最快的过滤器类型开始",
        "workflow": "过滤工作流程",
        "workflowStep1": "定义知识目标",
        "workflowStep1Description": "确定您想从电子邮件中提取和保存的信息类型",
        "workflowStep2": "设置初始过滤器",
        "workflowStep2Description": "配置广泛的过滤器以捕获潜在相关内容",
        "workflowStep3": "审查和优化",
        "workflowStep3Description": "分析初步结果并调整过滤器以提高精确度",
        "workflowStep4": "保存过滤器模板",
        "workflowStep4Description": "将成功的过滤器组合存储为模板以供将来使用",
        "useCases": "常见用例",
        "useCase1": "项目文档",
        "useCase1Description": "捕获所有与项目相关的通信，以供将来参考和入职培训",
        "useCase2": "客户知识库",
        "useCase2Description": "建立客户偏好、历史和需求的综合资料",
        "useCase3": "技术解决方案",
        "useCase3Description": "保存技术解决方案、变通方法和故障排除步骤",
        "filteringProcess": "过滤流程",
        "filterTip1": "从广泛过滤开始",
        "filterTip1Description": "从更宽泛的参数开始，逐步缩小搜索范围以获得最佳结果",
        "filterTip2": "组合不同过滤器类型",
        "filterTip2Description": "同时使用多种过滤器类型可提供更精确的结果",
        "filterTip3": "战略性使用日期范围",
        "filterTip3Description": "将搜索限制在相关时间段内以提高性能",
        "filterTip4": "关注关键联系人",
        "filterTip4Description": "按重要发件人或收件人过滤，优先处理有价值的通信",
        "knowledgeStructure": "过滤器类别",
        "fieldsLabel": "字段:",
        "tagsLabel": "标签:",
        "executive": "执行层",
        "management": "管理层",
        "reports": "报告",
        "date": "日期",
        "creationDate": "创建日期",
        "modificationDate": "修改日期",
        "sender": "发送者",
        "recipient": "接收者",
        "subject": "主题",
        "content": "内容",
        "clientRelations": "客户关系",
        "sales": "销售",
        "support": "支持",
        "itSupport": "IT支持",
        "engineering": "工程",
        "troubleshooting": "故障排除"
      },
      "analysis": {
        "title": "人工智能分析",
        "description": "了解我们的人工智能如何分析和提取您的通信中的知识。",
        "header": "人工智能分析",
        "capabilities": {
          "title": "人工智能功能",
          "classification": {
            "title": "智能分类",
            "description": "自动按部门、主题和重要性对电子邮件进行分类"
          },
          "pii": {
            "title": "个人身份信息检测",
            "description": "识别并标记个人身份信息以供审核"
          },
          "summarization": {
            "title": "内容摘要",
            "description": "创建电子邮件线程和对话的简明摘要"
          },
          "sensitivity": {
            "title": "敏感性分析",
            "description": "评估内容的机密性和合规性问题"
          },
          "extraction": {
            "title": "知识提取",
            "description": "识别关键事实、决策和可操作的见解"
          }
        },
        "info": "我们的人工智能模型针对商业通信进行了微调，可以根据您组织的特定术语和需求进行定制。",
        "model": {
          "title": "人工智能模型规格",
          "base": "基础模型",
          "fineTuning": "微调",
          "context": "上下文窗口",
          "speed": "处理速度"
        },
        "process": {
          "title": "分析过程",
          "step1": {
            "title": "初始内容扫描",
            "description": "处理电子邮件以提取文本、元数据和附件信息"
          },
          "step2": {
            "title": "个人身份信息和敏感数据检测",
            "description": "人工智能识别个人信息、机密数据和合规性问题"
          },
          "step3": {
            "title": "分类和标记",
            "description": "按部门、主题、优先级和知识价值对内容进行分类"
          },
          "step4": {
            "title": "知识提取",
            "description": "识别并构建关键事实、决策和见解"
          },
          "step5": {
            "title": "人工审核准备",
            "description": "格式化结果以便高效的人工审核和批准"
          }
        },
        "warning": "人工智能分析旨在协助人工审核者，而不是取代他们。所有人工智能生成的标签和分类都可以在审核过程中修改。",
        "classification": {
          "title": "分类类别",
          "department": {
            "title": "部门",
            "description": "识别内容与哪个业务单位相关"
          },
          "type": {
            "title": "内容类型",
            "description": "对信息的性质进行分类"
          },
          "sensitivity": {
            "title": "敏感性",
            "description": "标记需要特殊处理的内容"
          },
          "tags": {
            "executive": "高管",
            "management": "管理层",
            "sales": "销售",
            "marketing": "市场营销",
            "finance": "财务",
            "legal": "法务",
            "hr": "人力资源",
            "it": "信息技术",
            "operations": "运营",
            "customerSupport": "客户支持",
            "policy": "政策",
            "procedure": "流程",
            "decision": "决策",
            "report": "报告",
            "analysis": "分析",
            "discussion": "讨论",
            "approval": "审批",
            "request": "请求",
            "notification": "通知",
            "public": "公开",
            "internal": "内部",
            "confidential": "机密",
            "restricted": "受限",
            "pii": "个人信息",
            "financial": "财务",
            "strategic": "战略"
          }
        },
        "pii": {
          "title": "个人身份信息和敏感数据检测",
          "description": "我们的人工智能系统自动识别并标记个人身份信息和敏感数据，以确保符合隐私法规和公司政策。",
          "names": "姓名",
          "emails": "电子邮件地址",
          "phoneNumbers": "电话号码",
          "addresses": "地址",
          "ssn": "社会安全号码/身份证号码",
          "financialData": "财务数据",
          "healthInformation": "健康信息",
          "credentials": "凭证",
          "success": "所有标记的个人身份信息在处理前都会提交给人工审核。您可以选择编辑、匿名化或批准每个实例。"
        }
      },
      "emailProcessing": {
        "title": "邮件处理",
        "subtitle": "高效过滤、选择和处理电子邮件以构建知识库",
        "overview": "概述",
        "description": "邮件处理功能允许您智能地筛选电子邮件存档，选择相关消息，并处理它们以纳入您的知识库。这种流线型工作流程帮助您从电子邮件通信中提取有价值的信息，并将其转化为结构化知识。",
        "infoAlert": "邮件处理是构建知识库的第一步。选择并处理电子邮件后，您可以在将提取的信息添加到知识库之前进行审核。",
        "keyFeatures": "主要功能",
        "feature1": {
          "title": "高级过滤",
          "description": "按文件夹、日期范围、发件人、关键词、重要性和附件类型过滤电子邮件，快速找到相关信息。"
        },
        "feature2": {
          "title": "过滤器模板",
          "description": "保存并重复使用过滤器配置作为模板，以便一致地处理类似类型的电子邮件。"
        },
        "feature3": {
          "title": "智能搜索",
          "description": "使用高级查询语法在电子邮件存档中执行复杂搜索。"
        },
        "feature4": {
          "title": "重要性过滤",
          "description": "通过基于重要性级别的过滤，专注于高优先级电子邮件。"
        },
        "feature5": {
          "title": "附件处理",
          "description": "按特定附件类型过滤电子邮件，或仅关注带有附件的电子邮件。"
        },
        "feature6": {
          "title": "批量处理",
          "description": "同时选择和处理多个电子邮件，以高效提取知识。"
        },
        "howItWorks": "工作原理",
        "step1": {
          "title": "设置过滤器",
          "description": "配置过滤器，根据文件夹、日期范围、发件人、关键词等缩小电子邮件搜索范围。"
        },
        "step2": {
          "title": "搜索电子邮件",
          "description": "执行搜索以查找符合过滤条件的电子邮件。"
        },
        "step3": {
          "title": "查看结果",
          "description": "检查搜索结果并选择相关电子邮件。"
        },
        "step4": {
          "title": "处理所选电子邮件",
          "description": "提交所选电子邮件进行分析，提取关键信息并准备审核。"
        },
        "step5": {
          "title": "审核提取的信息",
          "description": "处理后，您将被引导到审核页面，可以验证和完善提取的信息。"
        },
        "filterOptions": "可用过滤选项",
        "filterOption1": {
          "title": "文件夹",
          "description": "选择要在其中搜索的特定电子邮件文件夹"
        },
        "filterOption2": {
          "title": "日期范围",
          "description": "按开始和结束日期过滤电子邮件"
        },
        "filterOption3": {
          "title": "发件人",
          "description": "按特定电子邮件地址或域名过滤"
        },
        "filterOption4": {
          "title": "关键词",
          "description": "在电子邮件主题或正文中搜索特定词语"
        },
        "filterOption5": {
          "title": "重要性",
          "description": "按电子邮件重要性（高、正常、低）过滤"
        },
        "filterOption6": {
          "title": "附件",
          "description": "按附件存在与否或特定类型过滤"
        },
        "advancedQuerySyntax": "高级查询语法",
        "advancedQuerySyntaxDescription": "对于更复杂的搜索，您可以使用高级查询语法：",
        "advancedQuerySyntaxExample": "folder:\"收件箱\" AND (from:john@example.com OR subject:\"重要\")",
        "advancedQuerySyntaxNote": "此示例搜索收件箱文件夹中来自john@example.com或主题中包含\"重要\"的电子邮件。示例使用了高级查询语法，包括文件夹、发件人和主题过滤。",
        "bestPractices": "最佳实践",
        "bestPractice1": {
          "title": "从特定文件夹开始",
          "description": "首先从相关项目或主题特定的文件夹中过滤电子邮件。"
        },
        "bestPractice2": {
          "title": "明智使用日期范围",
          "description": "将搜索范围缩小到与知识库主题相关的特定时间段。"
        },
        "bestPractice3": {
          "title": "保存过滤器模板",
          "description": "创建并保存常用过滤器组合的模板，以节省时间。"
        },
        "bestPractice4": {
          "title": "批量处理",
          "description": "一起选择和处理相关电子邮件，以获得更连贯的知识提取。"
        },
        "bestPractice5": {
          "title": "关注高重要性",
          "description": "从高重要性电子邮件开始，因为它们通常包含关键信息。"
        },
        "header": "邮件处理",
        "categories": "邮件过滤类别",
        "folder": "文件夹过滤器",
        "folderDescription": "按电子邮件账户中的特定文件夹过滤邮件",
        "dateRange": "日期范围",
        "dateRangeDescription": "按特定时间段过滤邮件",
        "senderRecipient": "发件人/收件人",
        "senderRecipientDescription": "按邮件发送者或接收者过滤",
        "keywordSearch": "关键词搜索",
        "keywordSearchDescription": "搜索邮件内容中的特定术语",
        "attachmentType": "附件类型",
        "attachmentTypeDescription": "按附件存在与否或文件类型过滤",
        "importance": "重要性级别",
        "importanceDescription": "按邮件优先级标志过滤",
        "alert": "为获得最佳结果，请结合多种过滤器类型来有效缩小搜索范围。",
        "optimization": "性能优化",
        "performanceMetrics": "过滤器性能指标",
        "filterType": "过滤器类型",
        "processingSpeed": "处理速度",
        "precision": "精确度",
        "folderBased": "基于文件夹",
        "veryFast": "非常快",
        "high": "高",
        "fast": "快",
        "moderate": "中等",
        "medium": "中等",
        "varies": "不同",
        "veryHigh": "非常高",
        "combinedFilters": "组合过滤器",
        "startBroad": "从广泛过滤开始",
        "startBroadDescription": "从更宽泛的参数开始，逐步缩小搜索范围以获得最佳结果",
        "combineFilterTypes": "组合不同过滤器类型",
        "combineFilterTypesDescription": "同时使用多种过滤器类型可提供更精确的结果",
        "optimizeForSpeed": "优化处理速度",
        "optimizeForSpeedDescription": "文件夹和日期过滤器比全文关键词搜索处理得更快",
        "workflow": "邮件处理工作流程",
        "workflowStep1": "配置过滤器",
        "workflowStep1Description": "根据您的知识需求设置过滤条件",
        "workflowStep2": "执行搜索",
        "workflowStep2Description": "运行搜索以在您的存档中查找匹配的电子邮件",
        "workflowStep3": "查看结果",
        "workflowStep3Description": "检查搜索结果并选择相关电子邮件",
        "workflowStep4": "处理所选电子邮件",
        "workflowStep4Description": "提交所选电子邮件进行知识提取和分析",
        "useCases": "常见用例",
        "useCase1": "项目文档",
        "useCase1Description": "收集所有与项目相关的电子邮件以创建全面的文档",
        "useCase2": "客户沟通存档",
        "useCase2Description": "建立客户互动的知识库，用于参考和培训",
        "useCase3": "技术解决方案库",
        "useCase3Description": "收集技术故障排除电子邮件以创建解决方案数据库",
        "tags": {
          "projectManagement": "项目管理",
          "documentation": "文档",
          "onboarding": "入职培训",
          "clientRelations": "客户关系",
          "sales": "销售",
          "support": "支持",
          "itSupport": "IT支持",
          "engineering": "工程",
          "troubleshooting": "故障排除"
        }
      },
      "knowledgeBase": {
        "title": "知识库",
        "subtitle": "强大的向量数据库，用于存储、搜索和导出组织的知识。",
        "description": "学习如何搜索、管理和导出您组织的知识库。",
        "managementTitle": "知识管理",
        "managementDescription": "我们的知识库为您组织的宝贵信息提供了结构化的存储库，使您能够轻松存储、搜索和导出从通信中提取的知识。",
        "knowledgeStructureTitle": "知识结构",
        "emailKnowledgeTitle": "邮件知识",
        "emailKnowledgeDescription": "从电子邮件通信中提取的信息",
        "documentKnowledgeTitle": "文档知识",
        "documentKnowledgeDescription": "从附件文档中提取的信息",
        "relationshipKnowledgeTitle": "关系知识",
        "relationshipKnowledgeDescription": "人员、主题和内容之间的联系",
        "fieldsTitle": "字段：",
        "senderField": "发送者",
        "recipientsField": "接收者",
        "dateField": "日期",
        "subjectField": "主题",
        "contentField": "内容",
        "attachmentsField": "附件",
        "tagsField": "标签",
        "priorityField": "优先级",
        "filenameField": "文件名",
        "typeField": "类型",
        "sizeField": "大小",
        "createdDateField": "创建日期",
        "modifiedDateField": "修改日期",
        "entityTypeField": "实体类型",
        "entityNameField": "实体名称",
        "relatedEntitiesField": "相关实体",
        "relationshipTypeField": "关系类型",
        "strengthField": "强度",
        "contextField": "上下文",
        "example": "示例",
        "searchCapabilitiesTitle": "搜索功能",
        "semanticSearchTitle": "语义搜索",
        "semanticSearchDescription": "基于含义和上下文查找信息，而不仅仅是精确的关键词匹配",
        "semanticSearchExample": "示例：显示所有关于第三季度预算规划的讨论",
        "relationshipSearchTitle": "关系搜索",
        "relationshipSearchDescription": "发现人员和主题之间的联系",
        "relationshipSearchExample": "示例：谁参与了网站重新设计项目？",
        "trendAnalysisTitle": "趋势分析",
        "trendAnalysisDescription": "识别随时间变化的模式和趋势",
        "trendAnalysisExample": "示例：过去6个月客户反馈如何演变？",
        "permissionBasedAccessTitle": "基于权限的访问",
        "permissionBasedAccessDescription": "根据用户权限过滤结果",
        "permissionBasedAccessExample": "示例：仅显示我有权访问的部门的知识",
        "exportOptionsTitle": "导出选项",
        "exportOptionsDescription": "知识可以以多种格式导出，以便与其他系统集成或供离线参考。",
        "jsonExport": "JSON",
        "csvExport": "CSV",
        "pdfExport": "PDF",
        "htmlExport": "HTML",
        "markdownExport": "Markdown",
        "customExportFormatsInfo": "可以为企业客户配置自定义导出格式，以匹配您现有的系统。",
        "apiAccessTitle": "API访问",
        "apiAccessDescription": "使用我们的综合API将知识库功能直接集成到您的应用程序中。",
        "restApiEndpointsTitle": "REST API端点",
        "crudOperationsDescription": "知识项的CRUD操作",
        "searchAcrossKnowledgeBaseDescription": "跨知识库搜索",
        "exportKnowledgeDescription": "以各种格式导出知识",
        "knowledgeUsageAndTrendsDescription": "知识使用情况和趋势",
        "apiDocumentationInfo": "为开发人员提供全面的API文档，包括身份验证、速率限制和示例代码。"
      },
      "aiTraining": {
        "header": "人工智能训练文档",
        "subtitle": "学习如何使用您的电子邮件知识库有效训练人工智能模型",
        "overview": "概述",
        "overviewDescription": "我们的人工智能训练系统允许您创建理解贵组织通信模式和知识库的自定义人工智能模型。",
        "capabilities": {
          "title": "核心功能",
          "capability1": {
            "title": "知识集成",
            "description": "将提取的电子邮件知识无缝集成到人工智能训练数据集中"
          },
          "capability2": {
            "title": "自定义训练",
            "description": "使用贵组织特定的通信风格和领域知识训练人工智能模型"
          },
          "capability3": {
            "title": "多语言支持",
            "description": "训练人工智能模型以有效处理多语言通信"
          },
          "capability4": {
            "title": "性能分析",
            "description": "通过详细分析监控和优化人工智能模型性能"
          }
        },
        "trainingProcess": {
          "title": "训练流程",
          "step1": {
            "title": "数据准备",
            "description": "选择和准备相关的电子邮件数据用于训练"
          },
          "step2": {
            "title": "模型配置",
            "description": "配置人工智能模型参数和训练目标"
          },
          "step3": {
            "title": "执行训练",
            "description": "使用选定的数据集执行训练过程"
          },
          "step4": {
            "title": "性能评估",
            "description": "评估模型性能并进行必要的调整"
          },
          "step5": {
            "title": "部署",
            "description": "部署训练好的模型以处理实时通信"
          }
        },
        "useCases": {
          "title": "使用场景",
          "useCase1": {
            "title": "客户支持",
            "description": "训练人工智能处理常见客户咨询和支持请求"
          },
          "useCase2": {
            "title": "内部沟通",
            "description": "自动化日常内部通信和知识共享"
          },
          "useCase3": {
            "title": "文档处理",
            "description": "处理和分类收到的文档和附件"
          },
          "useCase4": {
            "title": "知识分发",
            "description": "向相应团队成员分发相关知识"
          }
        },
        "bestPractices": {
          "title": "最佳实践",
          "practice1": {
            "title": "数据质量",
            "description": "确保训练数据清晰、相关且具有代表性"
          },
          "practice2": {
            "title": "定期更新",
            "description": "使用新知识和模式持续更新模型"
          },
          "practice3": {
            "title": "性能监控",
            "description": "定期监控和评估模型性能"
          },
          "practice4": {
            "title": "反馈整合",
            "description": "将用户反馈纳入模型改进中"
          }
        },
        "performance": {
          "title": "性能指标",
          "metric1": {
            "title": "响应准确率",
            "description": "人工智能模型正确解决查询的百分比"
          },
          "metric2": {
            "title": "解决率",
            "description": "无需人工干预即可完全解决的查询百分比"
          },
          "metric3": {
            "title": "平均响应时间",
            "description": "生成和传递响应所需的时间"
          },
          "metric4": {
            "title": "用户满意度",
            "description": "用户对人工智能互动的反馈评分"
          }
        },
        "integration": {
          "title": "集成选项",
          "option1": {
            "title": "电子邮件集成",
            "description": "将人工智能模型连接到电子邮件系统以处理传入消息"
          },
          "option2": {
            "title": "聊天平台",
            "description": "在内部或面向客户的聊天界面上部署人工智能模型"
          },
          "option3": {
            "title": "知识库前端",
            "description": "直接在知识库界面中嵌入人工智能功能"
          },
          "option4": {
            "title": "API访问",
            "description": "通过我们的API将人工智能模型连接到自定义应用程序"
          }
        }
      },
      "secureAuthentication": {
        "title": "企业级安全",
        "subtitle": "通过我们强大的安全基础设施和合规措施保护您的敏感信息。",
        "heading": "安全认证",
        "description": "我们的平台使用企业级安全协议，确保您的电子邮件数据受到保护，同时为授权用户提供无缝访问。",
        "howItWorksTitle": "工作原理",
        "oauth2Title": "OAuth 2.0 协议：",
        "oauth2Description": "行业标准授权框架，无需共享密码即可实现安全访问。",
        "microsoftIdentityTitle": "Microsoft 身份平台：",
        "microsoftIdentityDescription": "与 Microsoft 的身份验证服务集成，用于 Outlook 访问。",
        "tokenBasedAuthenticationTitle": "基于令牌的身份验证：",
        "tokenBasedAuthenticationDescription": "使用生命周期有限的安全令牌，而不是持久凭据。",
        "permissionScopingTitle": "权限范围：",
        "permissionScopingDescription": "仅请求所需的特定权限（默认为只读）。",
        "authenticationInfo": "所有身份验证都通过 Microsoft 的安全登录页面处理 - 我们永远不会看到或存储您的密码。",
        "requestedPermissionsTitle": "请求的权限",
        "mailReadDescription": "读取用户邮件",
        "mailReadBasicDescription": "读取用户邮件",
        "userReadDescription": "登录并读取用户资料",
        "offlineAccessDescription": "维持访问权限",
        "securityFeaturesTitle": "安全功能",
        "endToEndEncryptionTitle": "端到端加密",
        "endToEndEncryptionDescription": "所有数据在传输过程中使用 TLS 1.2+ 协议加密",
        "tokenRefreshManagementTitle": "令牌刷新管理",
        "tokenRefreshManagementDescription": "安全处理刷新令牌，自动轮换",
        "roleBasedAccessControlTitle": "基于角色的访问控制",
        "roleBasedAccessControlDescription": "基于组织内用户角色的细粒度权限",
        "automaticSessionTimeoutsTitle": "自动会话超时",
        "automaticSessionTimeoutsDescription": "会话在一段时间不活动后过期，提供额外安全保障",
        "enterpriseDeploymentsInfo": "对于企业部署，我们支持自定义安全策略和 SSO 集成。",
        "authenticationFlowTitle": "认证流程",
        "user": "用户",
        "ourApp": "我们的应用",
        "microsoftIdentity": "Microsoft 身份",
        "authenticationFlowStep1": "1. 用户发起登录 → 应用重定向到 Microsoft 登录页面",
        "authenticationFlowStep2": "2. 用户使用 Microsoft 凭据进行身份验证",
        "authenticationFlowStep3": "3. Microsoft 验证凭据并请求权限同意",
        "authenticationFlowStep4": "4. 用户授予同意 → Microsoft 发布授权码",
        "authenticationFlowStep5": "5. 应用将代码交换为访问令牌和刷新令牌",
        "authenticationFlowStep6": "6. 应用使用访问令牌从 Microsoft Graph API 请求电子邮件数据",
        "faqTitle": "常见问题",
        "faq1Title": "应用程序能读取我所有的电子邮件吗？",
        "faq1Description": "应用程序只访问符合您指定过滤条件的电子邮件。默认情况下，它只请求对您邮箱的只读权限。",
        "faq2Title": "如果我撤销访问权限会发生什么？",
        "faq2Description": "您可以随时通过 Microsoft 账户设置撤销访问权限。这将立即阻止应用程序访问任何新数据。",
        "faq3Title": "应用程序会存储我的 Microsoft 密码吗？",
        "faq3Description": "不会。身份验证完全由 Microsoft 的身份平台处理。我们永远不会看到、访问或存储您的密码。",
        "faq4Title": "访问令牌的有效期有多长？",
        "faq4Description": "访问令牌通常在 1 小时后过期。应用程序安全地管理刷新令牌，以维持访问而无需您再次登录。"
      }
    },
    "resources": {
      "api": {
        "title": "API文档",
        "description": "为与我们平台集成的开发人员提供完整的API参考。"
      },
      "videos": {
        "title": "视频教程",
        "description": "常见工作流程和功能的分步视频指南。"
      },
      "bestPractices": {
        "title": "最佳实践",
        "description": "优化知识管理流程的建议。"
      }
    },
    "support": {
      "title": "需要额外帮助？",
      "description": "我们的支持团队可以帮助您解答任何问题。",
      "contactButton": "联系支持"
    }
  },
  "settings": {
    "language": "语言",
    "english": "English",
    "chinese": "中文"
  },
  "signIn": {
    "title": "登录",
    "description": "使用您的微软账号登录",
    "username": "用户名",
    "password": "密码",
    "login": "登录",
    "forgotPassword": "忘记密码",
    "dontHaveAccount": "没有账号？",
    "createAccount": "创建账号"
  },
  "toast": {
    "loginSuccess": {
      "title": "登录成功",
      "description": "您已成功登录。"
    },
    "loginError": {
      "title": "登录失败",
      "description": "登录时出错。请重试。"
    }
  },
  "support": {
    "title": "支持与联系",
    "subtitle": "我们的支持团队随时准备帮助您充分利用我们的电子邮件知识库解决方案。",
    "introduction": "对我们的电子邮件知识库平台有疑问或需要帮助？我们的支持团队随时准备帮助您充分利用我们的解决方案。",
    "contactInformation": "联系信息",
    "companyInfo": {
      "title": "公司信息",
      "name": "博彦科技新加坡",
      "department": "BFSI交付服务，亚太业务集团"
    },
    "emailSupport": {
      "title": "电子邮件支持",
      "email": "BFSI_SG@beyondsoft.com",
      "description": "用于技术支持、销售咨询和一般问题"
    },
    "officeLocation": {
      "title": "办公地点",
      "address1": "新加坡海滩路38号",
      "address2": "南海滩大厦#20-11",
      "address3": "新加坡189767"
    },
    "businessHours": {
      "title": "营业时间",
      "weekdays": "周一至周五：上午9:00 - 下午6:00（新加坡时间）",
      "weekend": "周末：休息",
      "email": "电子邮件支持全天候可用"
    },
    "supportOptions": {
      "title": "支持选项",
      "technicalSupport": {
        "title": "技术支持",
        "description": "获取安装、配置和故障排除方面的帮助。"
      },
      "productTraining": {
        "title": "产品培训",
        "description": "为您的团队安排培训课程，以最大限度地提高生产力。"
      },
      "customIntegration": {
        "title": "自定义集成",
        "description": "与我们的专家合作，将我们的解决方案与您现有的系统集成。"
      }
    },
    "cta": {
      "title": "准备开始使用？",
      "description": "立即联系我们的团队，了解更多关于我们的电子邮件知识库解决方案的信息。",
      "button": "联系我们"
    }
  },
  "emailProcessing": {
    "title": "选择要分析的邮件",
    "subtitle": "过滤并选择要处理的邮件以添加到知识库",
    "filters": {
      "title": "邮件过滤器",
      "folder": "文件夹",
      "selectFolder": "选择文件夹",
      "sender": "发件人",
      "enterSender": "输入发件人邮箱",
      "dateRange": "日期范围",
      "startDate": "开始日期",
      "endDate": "结束日期",
<<<<<<< HEAD
      "dateRange": "日期范围",
=======
      "month": "个月",
      "months": "个月",
>>>>>>> aaf440cb
      "keywords": "关键词",
      "addKeywords": "添加关键词",
      "importance": "重要性",
      "selectImportance": "选择重要性",
      "high": "高",
      "normal": "普通",
      "low": "低",
      "attachmentType": "附件类型",
      "selectAttachmentType": "选择附件类型",
      "hasAttachments": "包含附件",
      "withAttachments": "有附件",
      "withoutAttachments": "无附件",
      "any": "任意",
      "advancedQuery": "高级查询",
      "enterQuery": "输入高级查询",
      "templates": "过滤器模板",
      "saveTemplate": "保存模板",
      "loadTemplate": "加载模板",
      "templateName": "模板名称",
      "enterTemplateName": "输入模板名称",
      "wordDocument": "Word文档",
      "excelSpreadsheet": "Excel表格",
      "powerPoint": "PowerPoint",
      "image": "图片",
<<<<<<< HEAD
      "archive": "压缩文件",
      "saveTemplateTitle": "保存过滤器模板"
=======
      "archive": "压缩包",
      "activeFilters": "已启用的筛选条件",
      "clearAll": "清除全部",
      "noFilters": "没有启用的筛选条件"
>>>>>>> aaf440cb
    },
    "actions": {
      "search": "搜索邮件",
      "searching": "搜索中...",
      "analyze": "分析所选",
      "analyzing": "分析中...",
      "save": "保存",
      "cancel": "取消",
      "refresh": "刷新结果"
    },
    "results": {
      "title": "搜索结果",
      "noResults": "未找到符合条件的邮件",
      "noEmails": "未找到邮件",
      "selected": "已选择邮件",
      "sender": "发件人",
      "subject": "主题",
      "date": "日期",
      "hasAttachments": "附件",
      "importance": "重要性",
      "page": "页",
      "of": "共",
<<<<<<< HEAD
      "showing": "显示",
      "viewing": "查看"
    },
    "tooltips": {
      "folderHelp": "选择要搜索的邮件文件夹",
      "senderHelp": "按发件人邮箱地址过滤",
      "dateHelp": "按日期范围过滤邮件",
      "keywordsHelp": "按主题或正文中的关键词过滤",
      "importanceHelp": "按邮件重要性级别过滤",
      "attachmentsHelp": "按是否包含附件过滤",
      "advancedQueryHelp": "使用高级查询语法进行复杂过滤",
      "queryExample": "示例：folder:\"收件箱\" AND (from:john@example.com OR subject:\"重要\")"
=======
      "showing": "显示第 {{start}} - {{end}} 封，共 {{total}} 封",
      "found": "封邮件",
      "noEmails": "未找到邮件",
      "tryDifferentFilters": "请尝试调整筛选条件或搜索条件"
    },
    "tooltips": {
      "folderHelp": "选择要搜索的邮件文件夹",
      "senderHelp": "按发件人邮箱地址筛选",
      "dateHelp": "按日期范围筛选邮件",
      "keywordsHelp": "按主题或正文中的关键词筛选",
      "importanceHelp": "按邮件重要性级别筛选",
      "attachmentsHelp": "按附件存在与否筛选邮件",
      "advancedQueryHelp": "使用高级查询语法进行复杂筛选",
      "queryExample": "示例: folder:\"inbox\" AND (from:john@example.com OR subject:\"important\")",
      "quickFiltersHelp": "应用预定义的筛选组合"
>>>>>>> aaf440cb
    },
    "notifications": {
      "templateSaved": {
        "title": "模板已保存",
        "description": "您的过滤器模板已成功保存"
      },
      "templateLoaded": {
        "title": "模板已加载",
        "description": "过滤器模板已应用"
      },
      "emailsSubmitted": {
        "title": "邮件已提交",
        "description": "所选邮件已提交进行分析"
      },
      "noEmailsSelected": {
        "title": "未选择邮件",
        "description": "请至少选择一封邮件进行分析"
      },
      "templateError": {
        "title": "模板错误",
        "description": "请输入模板名称"
      }
    },
    "quickFilters": {
      "title": "快速筛选",
      "today": "今天的邮件",
      "lastWeek": "最近7天",
      "withAttachments": "带附件",
      "highImportance": "高重要性"
    }
  },
  "common": {
    "yes": "是",
    "no": "否",
    "loading": "加载中...",
    "error": "错误",
    "success": "成功",
    "cancel": "取消",
    "save": "保存",
    "delete": "删除",
    "edit": "编辑",
    "view": "查看",
    "search": "搜索",
    "filter": "筛选",
    "sort": "排序",
    "select": "选择",
    "submit": "提交",
    "reset": "重置",
    "previous": "上一页",
    "next": "下一页"
  },
  "buttons": {
    "cancel": "取消",
    "confirm": "确认",
    "save": "保存",
    "delete": "删除",
    "edit": "编辑",
    "select": "选择",
    "submit": "提交",
    "reset": "重置"
  },
  "analysis": {
    "classification": {
      "tags": {
        "executive": "高管",
        "sales": "销售",
        "marketing": "市场营销",
        "finance": "财务",
        "legal": "法务",
        "hr": "人力资源",
        "it": "信息技术",
        "operations": "运营",
        "customerSupport": "客户支持",
        "policy": "政策",
        "procedure": "流程",
        "decision": "决策",
        "report": "报告",
        "analysis": "分析",
        "discussion": "讨论",
        "approval": "审批",
        "request": "请求",
        "notification": "通知",
        "public": "公开",
        "internal": "内部",
        "confidential": "机密",
        "restricted": "受限",
        "pii": "个人信息",
        "financial": "财务",
        "strategic": "战略"
      }
    },
    "pii": {
      "types": {
        "names": "姓名",
        "emails": "电子邮件地址",
        "phoneNumbers": "电话号码",
        "addresses": "地址",
        "ssn": "社会安全号码/身份证号码",
        "financialData": "财务数据",
        "healthInformation": "健康信息",
        "credentials": "凭证"
      }
    }
  },
  "language": {
    "english": "English",
    "chinese": "中文"
  },
  "userMenu": {
    "account": "账户",
    "signOut": "退出登录"
  },
  "auth": {
    "signInWithMicrosoft": "使用 Microsoft 登录"
  }
}<|MERGE_RESOLUTION|>--- conflicted
+++ resolved
@@ -825,12 +825,8 @@
       "dateRange": "日期范围",
       "startDate": "开始日期",
       "endDate": "结束日期",
-<<<<<<< HEAD
-      "dateRange": "日期范围",
-=======
       "month": "个月",
       "months": "个月",
->>>>>>> aaf440cb
       "keywords": "关键词",
       "addKeywords": "添加关键词",
       "importance": "重要性",
@@ -855,15 +851,11 @@
       "excelSpreadsheet": "Excel表格",
       "powerPoint": "PowerPoint",
       "image": "图片",
-<<<<<<< HEAD
-      "archive": "压缩文件",
-      "saveTemplateTitle": "保存过滤器模板"
-=======
       "archive": "压缩包",
+      "saveTemplateTitle": "保存过滤器模板",
       "activeFilters": "已启用的筛选条件",
       "clearAll": "清除全部",
       "noFilters": "没有启用的筛选条件"
->>>>>>> aaf440cb
     },
     "actions": {
       "search": "搜索邮件",
@@ -886,21 +878,8 @@
       "importance": "重要性",
       "page": "页",
       "of": "共",
-<<<<<<< HEAD
-      "showing": "显示",
-      "viewing": "查看"
-    },
-    "tooltips": {
-      "folderHelp": "选择要搜索的邮件文件夹",
-      "senderHelp": "按发件人邮箱地址过滤",
-      "dateHelp": "按日期范围过滤邮件",
-      "keywordsHelp": "按主题或正文中的关键词过滤",
-      "importanceHelp": "按邮件重要性级别过滤",
-      "attachmentsHelp": "按是否包含附件过滤",
-      "advancedQueryHelp": "使用高级查询语法进行复杂过滤",
-      "queryExample": "示例：folder:\"收件箱\" AND (from:john@example.com OR subject:\"重要\")"
-=======
       "showing": "显示第 {{start}} - {{end}} 封，共 {{total}} 封",
+      "viewing": "查看",
       "found": "封邮件",
       "noEmails": "未找到邮件",
       "tryDifferentFilters": "请尝试调整筛选条件或搜索条件"
@@ -915,7 +894,6 @@
       "advancedQueryHelp": "使用高级查询语法进行复杂筛选",
       "queryExample": "示例: folder:\"inbox\" AND (from:john@example.com OR subject:\"important\")",
       "quickFiltersHelp": "应用预定义的筛选组合"
->>>>>>> aaf440cb
     },
     "notifications": {
       "templateSaved": {
